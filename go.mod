--- conflicted
+++ resolved
@@ -6,11 +6,8 @@
 
 go 1.16
 
-<<<<<<< HEAD
-require go.mozilla.org/pkcs7 v0.9.0
-=======
 require (
+	go.mozilla.org/pkcs7 v0.9.0
 	golang.org/x/crypto v0.28.0
 	golang.org/x/text v0.19.0
-)
->>>>>>> 0ee14498
+)