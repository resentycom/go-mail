// SPDX-FileCopyrightText: 2022-2023 The go-mail Authors
//
// SPDX-License-Identifier: MIT

package mail

import (
	"bytes"
	"errors"
	"fmt"
	"io"
	"mime"
	"runtime"
	"strings"
	"testing"
	"time"
)

func TestMsgWriter_Write(t *testing.T) {
	t.Run("msgWriter writes to memory for all charsets", func(t *testing.T) {
		for _, tt := range charsetTests {
			t.Run(tt.name, func(t *testing.T) {
				buffer := bytes.NewBuffer(nil)
				msgwriter := &msgWriter{
					writer:  buffer,
					charset: tt.value,
					encoder: mime.QEncoding,
				}
				_, err := msgwriter.Write([]byte("test"))
				if err != nil {
					t.Errorf("msgWriter failed to write: %s", err)
				}
			})
		}
	})
	t.Run("msgWriter writes to memory for all encodings", func(t *testing.T) {
		for _, tt := range encodingTests {
			t.Run(tt.name, func(t *testing.T) {
				buffer := bytes.NewBuffer(nil)
				msgwriter := &msgWriter{
					writer:  buffer,
					charset: CharsetUTF8,
					encoder: getEncoder(tt.value),
				}
				_, err := msgwriter.Write([]byte("test"))
				if err != nil {
					t.Errorf("msgWriter failed to write: %s", err)
				}
			})
		}
	})
	t.Run("msgWriter should fail on write", func(t *testing.T) {
		msgwriter := &msgWriter{
			writer:  failReadWriteSeekCloser{},
			charset: CharsetUTF8,
			encoder: getEncoder(EncodingQP),
		}
		_, err := msgwriter.Write([]byte("test"))
		if err == nil {
			t.Fatalf("msgWriter was supposed to fail on write")
		}
	})
	t.Run("msgWriter should fail on previous error", func(t *testing.T) {
		buffer := bytes.NewBuffer(nil)
		msgwriter := &msgWriter{
			writer:  buffer,
			charset: CharsetUTF8,
			encoder: getEncoder(EncodingQP),
		}
		_, err := msgwriter.Write([]byte("test"))
		if err != nil {
			t.Errorf("msgWriter failed to write: %s", err)
		}
		msgwriter.err = errors.New("intentionally failed")
		_, err = msgwriter.Write([]byte("test2"))
		if err == nil {
			t.Fatalf("msgWriter was supposed to fail on second write")
		}
	})
}

func TestMsgWriter_writeMsg(t *testing.T) {
	msgwriter := &msgWriter{
		charset: CharsetUTF8,
		encoder: getEncoder(EncodingQP),
	}
	t.Run("msgWriter writes a simple message", func(t *testing.T) {
		buffer := bytes.NewBuffer(nil)
		now := time.Now()
		msgwriter.writer = buffer
		message := testMessage(t)
		message.SetDateWithValue(now)
		message.SetMessageIDWithValue("message@id.com")
		message.SetBulk()
		msgwriter.writeMsg(message)
		if msgwriter.err != nil {
			t.Errorf("msgWriter failed to write: %s", msgwriter.err)
		}

		var incorrectFields []string
		if !strings.Contains(buffer.String(), "MIME-Version: 1.0\r\n") {
			incorrectFields = append(incorrectFields, "MIME-Version")
		}
		if !strings.Contains(buffer.String(), fmt.Sprintf("Date: %s\r\n", now.Format(time.RFC1123Z))) {
			incorrectFields = append(incorrectFields, "Date")
		}
		if !strings.Contains(buffer.String(), "Message-ID: <message@id.com>\r\n") {
			incorrectFields = append(incorrectFields, "Message-ID")
		}
		if !strings.Contains(buffer.String(), "Precedence: bulk\r\n") {
			incorrectFields = append(incorrectFields, "Precedence")
		}
		if !strings.Contains(buffer.String(), "X-Auto-Response-Suppress: All\r\n") {
			incorrectFields = append(incorrectFields, "X-Auto-Response-Suppress")
		}
		if !strings.Contains(buffer.String(), "Subject: Testmail\r\n") {
			incorrectFields = append(incorrectFields, "Subject")
		}
		if !strings.Contains(buffer.String(), "User-Agent: go-mail v") {
			incorrectFields = append(incorrectFields, "User-Agent")
		}
		if !strings.Contains(buffer.String(), "X-Mailer: go-mail v") {
			incorrectFields = append(incorrectFields, "X-Mailer")
		}
		if !strings.Contains(buffer.String(), `From: <`+TestSenderValid+`>`) {
			incorrectFields = append(incorrectFields, "From")
		}
		if !strings.Contains(buffer.String(), `To: <`+TestRcptValid+`>`) {
			incorrectFields = append(incorrectFields, "From")
		}
		if !strings.Contains(buffer.String(), "Content-Type: text/plain; charset=UTF-8\r\n") {
			incorrectFields = append(incorrectFields, "Content-Type")
		}
		if !strings.Contains(buffer.String(), "Content-Transfer-Encoding: quoted-printable\r\n") {
			incorrectFields = append(incorrectFields, "Content-Transfer-Encoding")
		}
		if !strings.HasSuffix(buffer.String(), "\r\n\r\nTestmail") {
			incorrectFields = append(incorrectFields, "Message body")
		}
		if len(incorrectFields) > 0 {
			t.Fatalf("msgWriter failed to write correct fields: %s - mail: %s",
				strings.Join(incorrectFields, ", "), buffer.String())
		}
	})
	t.Run("msgWriter with no from address uses envelope from", func(t *testing.T) {
		buffer := bytes.NewBuffer(nil)
		msgwriter.writer = buffer
		message := NewMsg()
		if message == nil {
			t.Fatal("failed to create new message")
		}
		if err := message.EnvelopeFrom(TestSenderValid); err != nil {
			t.Errorf("failed to set sender address: %s", err)
		}
		if err := message.To(TestRcptValid); err != nil {
			t.Errorf("failed to set recipient address: %s", err)
		}
		message.Subject("Testmail")
		message.SetBodyString(TypeTextPlain, "Testmail")
		msgwriter.writeMsg(message)
		if msgwriter.err != nil {
			t.Errorf("msgWriter failed to write: %s", msgwriter.err)
		}
		if !strings.Contains(buffer.String(), "From: <"+TestSenderValid+">") {
			t.Errorf("expected envelope from address as from address, got: %s", buffer.String())
		}
	})
	t.Run("msgWriter with no from address or envelope from", func(t *testing.T) {
		buffer := bytes.NewBuffer(nil)
		msgwriter.writer = buffer
		message := NewMsg()
		if message == nil {
			t.Fatal("failed to create new message")
		}
		msgwriter.writeMsg(message)
		if msgwriter.err != nil {
			t.Errorf("msgWriter failed to write: %s", msgwriter.err)
		}
		if strings.Contains(buffer.String(), "From:") {
			t.Errorf("expected no from address, got: %s", buffer.String())
		}
	})
	t.Run("msgWriter writes a multipart/mixed message", func(t *testing.T) {
		buffer := bytes.NewBuffer(nil)
		msgwriter.writer = buffer
		message := testMessage(t, WithBoundary("testboundary"))
		message.AttachFile("testdata/attachment.txt")
		msgwriter.writeMsg(message)
		if msgwriter.err != nil {
			t.Errorf("msgWriter failed to write: %s", msgwriter.err)
		}
		if !strings.Contains(buffer.String(), "Content-Type: multipart/mixed") {
			t.Errorf("expected multipart/mixed, got: %s", buffer.String())
		}
		if !strings.Contains(buffer.String(), "--testboundary\r\n") {
			t.Errorf("expected boundary, got: %s", buffer.String())
		}
		if !strings.Contains(buffer.String(), "--testboundary--") {
			t.Errorf("expected end boundary, got: %s", buffer.String())
		}
	})
	t.Run("msgWriter writes a multipart/related message", func(t *testing.T) {
		buffer := bytes.NewBuffer(nil)
		msgwriter.writer = buffer
		message := testMessage(t, WithBoundary("testboundary"))
		message.EmbedFile("testdata/embed.txt")
		msgwriter.writeMsg(message)
		if msgwriter.err != nil {
			t.Errorf("msgWriter failed to write: %s", msgwriter.err)
		}
		if !strings.Contains(buffer.String(), "Content-Type: multipart/related") {
			t.Errorf("expected multipart/related, got: %s", buffer.String())
		}
		if !strings.Contains(buffer.String(), "--testboundary\r\n") {
			t.Errorf("expected boundary, got: %s", buffer.String())
		}
		if !strings.Contains(buffer.String(), "--testboundary--") {
			t.Errorf("expected end boundary, got: %s", buffer.String())
		}
	})
	t.Run("msgWriter writes a multipart/alternative message", func(t *testing.T) {
		buffer := bytes.NewBuffer(nil)
		msgwriter.writer = buffer
		message := testMessage(t, WithBoundary("testboundary"))
		message.AddAlternativeString(TypeTextHTML, "<html><body><h1>Testmail</h1></body></html>")
		msgwriter.writeMsg(message)
		if msgwriter.err != nil {
			t.Errorf("msgWriter failed to write: %s", msgwriter.err)
		}
		if !strings.Contains(buffer.String(), "Content-Type: multipart/alternative") {
			t.Errorf("expected multipart/alternative, got: %s", buffer.String())
		}
		if !strings.Contains(buffer.String(), "--testboundary\r\n") {
			t.Errorf("expected boundary, got: %s", buffer.String())
		}
		if !strings.Contains(buffer.String(), "--testboundary--") {
			t.Errorf("expected end boundary, got: %s", buffer.String())
		}
	})
	t.Run("msgWriter writes a application/pgp-encrypted message", func(t *testing.T) {
		buffer := bytes.NewBuffer(nil)
		msgwriter.writer = buffer
		message := testMessage(t, WithPGPType(PGPEncrypt), WithBoundary("testboundary"))
		msgwriter.writeMsg(message)
		if msgwriter.err != nil {
			t.Errorf("msgWriter failed to write: %s", msgwriter.err)
		}
		if !strings.Contains(buffer.String(), "Content-Type: multipart/encrypted") {
			t.Errorf("expected multipart/encrypted, got: %s", buffer.String())
		}
		if !strings.Contains(buffer.String(), "--testboundary\r\n") {
			t.Errorf("expected boundary, got: %s", buffer.String())
		}
	})
	t.Run("msgWriter writes a application/pgp-signature message", func(t *testing.T) {
		buffer := bytes.NewBuffer(nil)
		msgwriter.writer = buffer
		message := testMessage(t, WithPGPType(PGPSignature), WithBoundary("testboundary"))
		msgwriter.writeMsg(message)
		if msgwriter.err != nil {
			t.Errorf("msgWriter failed to write: %s", msgwriter.err)
		}
		if !strings.Contains(buffer.String(), "Content-Type: multipart/signed") {
			t.Errorf("expected multipart/signed, got: %s", buffer.String())
		}
		if !strings.Contains(buffer.String(), "--testboundary\r\n") {
			t.Errorf("expected boundary, got: %s", buffer.String())
		}
	})
	t.Run("msgWriter should ignore NoPGP", func(t *testing.T) {
		buffer := bytes.NewBuffer(nil)
		msgwriter.writer = buffer
		message := testMessage(t, WithBoundary("testboundary"))
		message.pgptype = 9
		msgwriter.writeMsg(message)
		if msgwriter.err != nil {
			t.Errorf("msgWriter failed to write: %s", msgwriter.err)
		}
		if !strings.Contains(buffer.String(), "--testboundary\r\n") {
			t.Errorf("expected boundary, got: %s", buffer.String())
		}
	})
}

func TestMsgWriter_writePreformattedGenHeader(t *testing.T) {
	t.Run("message with no preformatted headerset", func(t *testing.T) {
		buffer := bytes.NewBuffer(nil)
		msgwriter := &msgWriter{
			writer:  buffer,
			charset: CharsetUTF8,
			encoder: getEncoder(EncodingQP),
		}
		message := testMessage(t)
		message.SetGenHeaderPreformatted(HeaderContentID, "This is a content id")
		msgwriter.writeMsg(message)
		if !strings.Contains(buffer.String(), "Content-ID: This is a content id\r\n") {
			t.Errorf("expected preformatted header, got: %s", buffer.String())
		}
	})
}

func TestMsgWriter_addFiles(t *testing.T) {
	msgwriter := &msgWriter{
		charset: CharsetUTF8,
		encoder: getEncoder(EncodingQP),
	}
	tests := []struct {
		name     string
		filename string
		expect   string
	}{
		{"normal US-ASCII filename", "test.txt", "test.txt"},
		{"normal US-ASCII filename with space", "test file.txt", "test file.txt"},
		{"filename with new lines", "test\r\n.txt", "test__.txt"},
		{"filename with disallowed character:\x22", "test\x22.txt", "test_.txt"},
		{"filename with disallowed character:\x2f", "test\x2f.txt", "test_.txt"},
		{"filename with disallowed character:\x3a", "test\x3a.txt", "test_.txt"},
		{"filename with disallowed character:\x3c", "test\x3c.txt", "test_.txt"},
		{"filename with disallowed character:\x3e", "test\x3e.txt", "test_.txt"},
		{"filename with disallowed character:\x3f", "test\x3f.txt", "test_.txt"},
		{"filename with disallowed character:\x5c", "test\x5c.txt", "test_.txt"},
		{"filename with disallowed character:\x7c", "test\x7c.txt", "test_.txt"},
		{"filename with disallowed character:\x7f", "test\x7f.txt", "test_.txt"},
		{
			"japanese characters filename", "添付ファイル.txt",
			"=?UTF-8?q?=E6=B7=BB=E4=BB=98=E3=83=95=E3=82=A1=E3=82=A4=E3=83=AB.txt?=",
		},
		{
			"simplified chinese characters filename", "测试附件文件.txt",
			"=?UTF-8?q?=E6=B5=8B=E8=AF=95=E9=99=84=E4=BB=B6=E6=96=87=E4=BB=B6.txt?=",
		},
		{
			"cyrillic characters filename", "Тестовый прикрепленный файл.txt",
			"=?UTF-8?q?=D0=A2=D0=B5=D1=81=D1=82=D0=BE=D0=B2=D1=8B=D0=B9_=D0=BF=D1=80?= " +
				"=?UTF-8?q?=D0=B8=D0=BA=D1=80=D0=B5=D0=BF=D0=BB=D0=B5=D0=BD=D0=BD=D1=8B?= " +
				"=?UTF-8?q?=D0=B9_=D1=84=D0=B0=D0=B9=D0=BB.txt?=",
		},
	}
	for _, tt := range tests {
		t.Run("addFile with filename sanitization: "+tt.name, func(t *testing.T) {
			buffer := bytes.NewBuffer(nil)
			msgwriter.writer = buffer
			message := testMessage(t)
			message.AttachFile("testdata/attachment.txt", WithFileName(tt.filename))
			msgwriter.writeMsg(message)
			if msgwriter.err != nil {
				t.Errorf("msgWriter failed to write: %s", msgwriter.err)
			}

			var ctExpect string
			cdExpect := fmt.Sprintf(`Content-Disposition: attachment; filename="%s"`, tt.expect)
			switch runtime.GOOS {
			case "freebsd":
				ctExpect = fmt.Sprintf(`Content-Type: application/octet-stream; name="%s"`, tt.expect)
			default:
				ctExpect = fmt.Sprintf(`Content-Type: text/plain; charset=utf-8; name="%s"`, tt.expect)
			}
			if !strings.Contains(buffer.String(), ctExpect) {
				t.Errorf("expected content-type: %q, got: %q", ctExpect, buffer.String())
			}
			if !strings.Contains(buffer.String(), cdExpect) {
				t.Errorf("expected content-disposition: %q, got: %q", cdExpect, buffer.String())
			}
		})
	}
	t.Run("message with a single file attached", func(t *testing.T) {
		buffer := bytes.NewBuffer(nil)
		msgwriter.writer = buffer
		message := testMessage(t)
		message.AttachFile("testdata/attachment.txt")
		msgwriter.writeMsg(message)
		if msgwriter.err != nil {
			t.Errorf("msgWriter failed to write: %s", msgwriter.err)
		}
		switch runtime.GOOS {
		case "windows":
			if !strings.Contains(buffer.String(), "VGhpcyBpcyBhIHRlc3QgYXR0YWNobWVudA0K") {
				t.Errorf("attachment not found in mail message. Mail: %s", buffer.String())
			}
		default:
			if !strings.Contains(buffer.String(), "VGhpcyBpcyBhIHRlc3QgYXR0YWNobWVudAo=") {
				t.Errorf("attachment not found in mail message. Mail: %s", buffer.String())
			}
		}
		if !strings.Contains(buffer.String(), `Content-Disposition: attachment; filename="attachment.txt"`) {
			t.Errorf("Content-Disposition header not found for attachment. Mail: %s", buffer.String())
		}
		switch runtime.GOOS {
		case "freebsd":
			if !strings.Contains(buffer.String(), `Content-Type: application/octet-stream; name="attachment.txt"`) {
				t.Errorf("Content-Type header not found for attachment. Mail: %s", buffer.String())
			}
		default:
			if !strings.Contains(buffer.String(), `Content-Type: text/plain; charset=utf-8; name="attachment.txt"`) {
				t.Errorf("Content-Type header not found for attachment. Mail: %s", buffer.String())
			}
		}
	})
	t.Run("message with a single file attached no extension", func(t *testing.T) {
		buffer := bytes.NewBuffer(nil)
		msgwriter.writer = buffer
		message := testMessage(t)
		message.AttachFile("testdata/attachment")
		msgwriter.writeMsg(message)
		if msgwriter.err != nil {
			t.Errorf("msgWriter failed to write: %s", msgwriter.err)
		}
		switch runtime.GOOS {
		case "windows":
			if !strings.Contains(buffer.String(), "VGhpcyBpcyBhIHRlc3QgYXR0YWNobWVudA0K") {
				t.Errorf("attachment not found in mail message. Mail: %s", buffer.String())
			}
		default:
			if !strings.Contains(buffer.String(), "VGhpcyBpcyBhIHRlc3QgYXR0YWNobWVudAo=") {
				t.Errorf("attachment not found in mail message. Mail: %s", buffer.String())
			}
		}
		if !strings.Contains(buffer.String(), `Content-Disposition: attachment; filename="attachment"`) {
			t.Errorf("Content-Disposition header not found for attachment. Mail: %s", buffer.String())
		}
		if !strings.Contains(buffer.String(), `Content-Type: application/octet-stream; name="attachment"`) {
			t.Errorf("Content-Type header not found for attachment. Mail: %s", buffer.String())
		}
	})
	t.Run("message with a single file attached custom content-type", func(t *testing.T) {
		buffer := bytes.NewBuffer(nil)
		msgwriter.writer = buffer
		message := testMessage(t)
		message.AttachFile("testdata/attachment.txt", WithFileContentType(TypeAppOctetStream))
		msgwriter.writeMsg(message)
		if msgwriter.err != nil {
			t.Errorf("msgWriter failed to write: %s", msgwriter.err)
		}
		switch runtime.GOOS {
		case "windows":
			if !strings.Contains(buffer.String(), "VGhpcyBpcyBhIHRlc3QgYXR0YWNobWVudA0K") {
				t.Errorf("attachment not found in mail message. Mail: %s", buffer.String())
			}
		default:
			if !strings.Contains(buffer.String(), "VGhpcyBpcyBhIHRlc3QgYXR0YWNobWVudAo=") {
				t.Errorf("attachment not found in mail message. Mail: %s", buffer.String())
			}
		}
		if !strings.Contains(buffer.String(), `Content-Disposition: attachment; filename="attachment.txt"`) {
			t.Errorf("Content-Disposition header not found for attachment. Mail: %s", buffer.String())
		}
		if !strings.Contains(buffer.String(), `Content-Type: application/octet-stream; name="attachment.txt"`) {
			t.Errorf("Content-Type header not found for attachment. Mail: %s", buffer.String())
		}
	})
	t.Run("message with a single file attached custom transfer-encoding", func(t *testing.T) {
		buffer := bytes.NewBuffer(nil)
		msgwriter.writer = buffer
		message := testMessage(t)
		message.AttachFile("testdata/attachment.txt", WithFileEncoding(EncodingUSASCII))
		msgwriter.writeMsg(message)
		if msgwriter.err != nil {
			t.Errorf("msgWriter failed to write: %s", msgwriter.err)
		}
		if !strings.Contains(buffer.String(), "\r\n\r\nThis is a test attachment") {
			t.Errorf("attachment not found in mail message. Mail: %s", buffer.String())
		}
		if !strings.Contains(buffer.String(), `Content-Disposition: attachment; filename="attachment.txt"`) {
			t.Errorf("Content-Disposition header not found for attachment. Mail: %s", buffer.String())
		}
		switch runtime.GOOS {
		case "freebsd":
			if !strings.Contains(buffer.String(), `Content-Type: application/octet-stream; name="attachment.txt"`) {
				t.Errorf("Content-Type header not found for attachment. Mail: %s", buffer.String())
			}
		default:
			if !strings.Contains(buffer.String(), `Content-Type: text/plain; charset=utf-8; name="attachment.txt"`) {
				t.Errorf("Content-Type header not found for attachment. Mail: %s", buffer.String())
			}
		}
		if !strings.Contains(buffer.String(), `Content-Transfer-Encoding: 7bit`) {
			t.Errorf("Content-Transfer-Encoding header not found for attachment. Mail: %s", buffer.String())
		}
	})
	t.Run("message with a single file attached custom description", func(t *testing.T) {
		buffer := bytes.NewBuffer(nil)
		msgwriter.writer = buffer
		message := testMessage(t)
		message.AttachFile("testdata/attachment.txt", WithFileDescription("Testdescription"))
		msgwriter.writeMsg(message)
		if msgwriter.err != nil {
			t.Errorf("msgWriter failed to write: %s", msgwriter.err)
		}
		switch runtime.GOOS {
		case "windows":
			if !strings.Contains(buffer.String(), "VGhpcyBpcyBhIHRlc3QgYXR0YWNobWVudA0K") {
				t.Errorf("attachment not found in mail message. Mail: %s", buffer.String())
			}
		default:
			if !strings.Contains(buffer.String(), "VGhpcyBpcyBhIHRlc3QgYXR0YWNobWVudAo=") {
				t.Errorf("attachment not found in mail message. Mail: %s", buffer.String())
			}
		}
		if !strings.Contains(buffer.String(), `Content-Disposition: attachment; filename="attachment.txt"`) {
			t.Errorf("Content-Disposition header not found for attachment. Mail: %s", buffer.String())
		}
		switch runtime.GOOS {
		case "freebsd":
			if !strings.Contains(buffer.String(), `Content-Type: application/octet-stream; name="attachment.txt"`) {
				t.Errorf("Content-Type header not found for attachment. Mail: %s", buffer.String())
			}
		default:
			if !strings.Contains(buffer.String(), `Content-Type: text/plain; charset=utf-8; name="attachment.txt"`) {
				t.Errorf("Content-Type header not found for attachment. Mail: %s", buffer.String())
			}
		}
		if !strings.Contains(buffer.String(), `Content-Transfer-Encoding: base64`) {
			t.Errorf("Content-Transfer-Encoding header not found for attachment. Mail: %s", buffer.String())
		}
		if !strings.Contains(buffer.String(), `Content-Description: Testdescription`) {
			t.Errorf("Content-Description header not found for attachment. Mail: %s", buffer.String())
		}
	})
	t.Run("message with attachment but no body part", func(t *testing.T) {
		buffer := bytes.NewBuffer(nil)
		msgwriter.writer = buffer
		message := testMessage(t)
		message.parts = nil
		message.AttachFile("testdata/attachment.txt")
		msgwriter.writeMsg(message)
		if msgwriter.err != nil {
			t.Errorf("msgWriter failed to write: %s", msgwriter.err)
		}
		switch runtime.GOOS {
		case "windows":
			if !strings.Contains(buffer.String(), "VGhpcyBpcyBhIHRlc3QgYXR0YWNobWVudA0K") {
				t.Errorf("attachment not found in mail message. Mail: %s", buffer.String())
			}
		default:
			if !strings.Contains(buffer.String(), "VGhpcyBpcyBhIHRlc3QgYXR0YWNobWVudAo=") {
				t.Errorf("attachment not found in mail message. Mail: %s", buffer.String())
			}
		}
		if !strings.Contains(buffer.String(), `Content-Disposition: attachment; filename="attachment.txt"`) {
			t.Errorf("Content-Disposition header not found for attachment. Mail: %s", buffer.String())
		}
		switch runtime.GOOS {
		case "freebsd":
			if !strings.Contains(buffer.String(), `Content-Type: application/octet-stream; name="attachment.txt"`) {
				t.Errorf("Content-Type header not found for attachment. Mail: %s", buffer.String())
			}
		default:
			if !strings.Contains(buffer.String(), `Content-Type: text/plain; charset=utf-8; name="attachment.txt"`) {
				t.Errorf("Content-Type header not found for attachment. Mail: %s", buffer.String())
			}
		}
		if !strings.Contains(buffer.String(), `Content-Transfer-Encoding: base64`) {
			t.Errorf("Content-Transfer-Encoding header not found for attachment. Mail: %s", buffer.String())
		}
	})
}

func TestMsgWriter_writePart(t *testing.T) {
	msgwriter := &msgWriter{
		charset: CharsetUTF8,
		encoder: getEncoder(EncodingQP),
	}
	t.Run("message with no part charset should use default message charset", func(t *testing.T) {
		buffer := bytes.NewBuffer(nil)
		msgwriter.writer = buffer
		message := testMessage(t, WithCharset(CharsetUTF7))
		message.AddAlternativeString(TypeTextPlain, "thisisatest")
		message.parts[1].charset = ""
		msgwriter.writeMsg(message)
		if msgwriter.err != nil {
			t.Errorf("msgWriter failed to write: %s", msgwriter.err)
		}
		if !strings.Contains(buffer.String(), "ontent-Type: text/plain; charset=UTF-7\r\n\r\nTestmail") {
			t.Errorf("part not found in mail message. Mail: %s", buffer.String())
		}
		if !strings.Contains(buffer.String(), "ontent-Type: text/plain; charset=UTF-7\r\n\r\nthisisatest") {
			t.Errorf("part not found in mail message. Mail: %s", buffer.String())
		}
	})
	t.Run("message with parts that have a description", func(t *testing.T) {
		buffer := bytes.NewBuffer(nil)
		msgwriter.writer = buffer
		message := testMessage(t)
		message.AddAlternativeString(TypeTextPlain, "thisisatest")
		message.parts[1].description = "thisisadescription"
		msgwriter.writeMsg(message)
		if msgwriter.err != nil {
			t.Errorf("msgWriter failed to write: %s", msgwriter.err)
		}
		if !strings.Contains(buffer.String(), "Content-Description: thisisadescription") {
			t.Errorf("part description not found in mail message. Mail: %s", buffer.String())
		}
	})
}

func TestMsgWriter_writeString(t *testing.T) {
	msgwriter := &msgWriter{
		charset: CharsetUTF8,
		encoder: getEncoder(EncodingQP),
	}
	t.Run("writeString succeeds", func(t *testing.T) {
		buffer := bytes.NewBuffer(nil)
		msgwriter.writer = buffer
		msgwriter.writeString("thisisatest")
		if !strings.EqualFold(buffer.String(), "thisisatest") {
			t.Errorf("writeString failed, expected: thisisatest got: %s", buffer.String())
		}
	})
	t.Run("writeString fails", func(t *testing.T) {
		msgwriter.writer = failReadWriteSeekCloser{}
		msgwriter.writeString("thisisatest")
		if msgwriter.err == nil {
			t.Errorf("writeString succeeded, expected error")
		}
	})
	t.Run("writeString on errored writer should return", func(t *testing.T) {
		buffer := bytes.NewBuffer(nil)
		msgwriter.writer = buffer
		msgwriter.err = errors.New("intentional error")
		msgwriter.writeString("thisisatest")
		if !strings.EqualFold(buffer.String(), "") {
			t.Errorf("writeString succeeded, expected: empty string, got: %s", buffer.String())
		}
	})
}

func TestMsgWriter_writeHeader(t *testing.T) {
	msgwriter := &msgWriter{
		charset: CharsetUTF8,
		encoder: getEncoder(EncodingQP),
	}
	t.Run("writeHeader with single value", func(t *testing.T) {
		buffer := bytes.NewBuffer(nil)
		msgwriter.writer = buffer
		msgwriter.writeHeader(HeaderMessageID, "this.is.a.test")
		if !strings.EqualFold(buffer.String(), "Message-ID: this.is.a.test\r\n") {
			t.Errorf("writeHeader failed, expected: %s, got: %s", "Message-ID: this.is.a.test",
				buffer.String())
		}
	})
	t.Run("writeHeader with multiple values", func(t *testing.T) {
		buffer := bytes.NewBuffer(nil)
		msgwriter.writer = buffer
		msgwriter.writeHeader(HeaderMessageID, "this.is.a.test", "this.as.well")
		if !strings.EqualFold(buffer.String(), "Message-ID: this.is.a.test, this.as.well\r\n") {
			t.Errorf("writeHeader failed, expected: %s, got: %s", "Message-ID: this.is.a.test, this.as.well",
				buffer.String())
		}
	})
	t.Run("writeHeader with no values", func(t *testing.T) {
		buffer := bytes.NewBuffer(nil)
		msgwriter.writer = buffer
		msgwriter.writeHeader(HeaderMessageID)
		// While technically it is permitted to have empty headers, it's recommend to omit them if
		// no value is present. We follow this recommendation.
		if !strings.EqualFold(buffer.String(), "") {
			t.Errorf("writeHeader failed, expected: %s, got: %s", "", buffer.String())
		}
	})
	t.Run("writeHeader with very long value", func(t *testing.T) {
		buffer := bytes.NewBuffer(nil)
		msgwriter.writer = buffer
		msgwriter.writeHeader(HeaderMessageID, strings.Repeat("a", MaxHeaderLength-13), "next-row")
		want := "Message-ID:\r\n " + strings.Repeat("a", MaxHeaderLength-13) + ",\r\n next-row\r\n"
		if !strings.EqualFold(buffer.String(), want) {
			t.Errorf("writeHeader failed, expected: %s, got: %s", want, buffer.String())
		}
	})
}

func TestMsgWriter_writeBody(t *testing.T) {
	t.Log("We only cover some edge-cases here, most of the functionality is tested already very thoroughly.")

	msgwriter := &msgWriter{
		charset: CharsetUTF8,
		encoder: getEncoder(EncodingQP),
	}
	t.Run("writeBody on NoEncoding", func(t *testing.T) {
		buffer := bytes.NewBuffer(nil)
		msgwriter.writer = buffer
		message := testMessage(t)
		msgwriter.writeBody(message.parts[0].writeFunc, NoEncoding, false)
		if msgwriter.err != nil {
			t.Errorf("writeBody failed to write: %s", msgwriter.err)
		}
	})
	t.Run("writeBody on NoEncoding fails on write", func(t *testing.T) {
		msgwriter.writer = failReadWriteSeekCloser{}
		message := testMessage(t)
		msgwriter.writeBody(message.parts[0].writeFunc, NoEncoding, false)
		if msgwriter.err == nil {
			t.Errorf("writeBody succeeded, expected error")
		}
		if !strings.EqualFold(msgwriter.err.Error(), "bodyWriter io.Copy: intentional write failure") {
			t.Errorf("expected error: bodyWriter io.Copy: intentional write failure, got: %s", msgwriter.err)
		}
	})
	t.Run("writeBody on NoEncoding fails on writeFunc", func(t *testing.T) {
		buffer := bytes.NewBuffer(nil)
		msgwriter.writer = buffer
		writeFunc := func(io.Writer) (int64, error) {
			return 0, errors.New("intentional write failure")
		}
		msgwriter.writeBody(writeFunc, NoEncoding, false)
		if msgwriter.err == nil {
			t.Errorf("writeBody succeeded, expected error")
		}
		if !strings.EqualFold(msgwriter.err.Error(), "bodyWriter function: intentional write failure") {
			t.Errorf("expected error: bodyWriter function: intentional write failure, got: %s", msgwriter.err)
		}
	})
	t.Run("writeBody Quoted-Printable fails on write", func(t *testing.T) {
		msgwriter.writer = failReadWriteSeekCloser{}
		message := testMessage(t)
		msgwriter.writeBody(message.parts[0].writeFunc, EncodingQP, false)
		if msgwriter.err == nil {
			t.Errorf("writeBody succeeded, expected error")
		}
		if !strings.EqualFold(msgwriter.err.Error(), "bodyWriter function: intentional write failure") {
			t.Errorf("expected error: bodyWriter function: intentional write failure, got: %s", msgwriter.err)
		}
	})
	t.Run("writeBody Quoted-Printable fails on writeFunc", func(t *testing.T) {
		buffer := bytes.NewBuffer(nil)
		msgwriter.writer = buffer
		writeFunc := func(io.Writer) (int64, error) {
			return 0, errors.New("intentional write failure")
		}
		msgwriter.writeBody(writeFunc, EncodingQP, false)
		if msgwriter.err == nil {
			t.Errorf("writeBody succeeded, expected error")
		}
		if !strings.EqualFold(msgwriter.err.Error(), "bodyWriter function: intentional write failure") {
			t.Errorf("expected error: bodyWriter function: intentional write failure, got: %s", msgwriter.err)
		}
	})
}

<<<<<<< HEAD
// TestMsgWriter_writeMsg_SMime tests the writeMsg method of the msgWriter with S/MIME types set
func TestMsgWriter_writeMsg_SMime(t *testing.T) {
	privateKey, certificate, intermediateCertificate, err := getDummyRSACryptoMaterial()
	if err != nil {
		t.Errorf("failed to laod dummy crypto material. Cause: %v", err)
	}

	m := NewMsg()
	if err := m.SignWithSMimeRSA(privateKey, certificate, intermediateCertificate); err != nil {
		t.Errorf("failed to init smime configuration")
	}
	_ = m.From(`"Toni Tester" <test@example.com>`)
	_ = m.To(`"Toni Receiver" <receiver@example.com>`)
	m.Subject("This is a subject")
	m.SetBodyString(TypeTextPlain, "This is the body")
	buf := bytes.Buffer{}
	mw := &msgWriter{writer: &buf, charset: CharsetUTF8, encoder: mime.QEncoding}
	mw.writeMsg(m)
	ms := buf.String()

	if !strings.Contains(ms, "MIME-Version: 1.0") {
		t.Errorf("writeMsg failed. Unable to find MIME-Version")
	}
	if !strings.Contains(ms, "Subject: This is a subject") {
		t.Errorf("writeMsg failed. Unable to find subject")
	}
	if !strings.Contains(ms, "From: \"Toni Tester\" <test@example.com>") {
		t.Errorf("writeMsg failed. Unable to find transmitter")
	}
	if !strings.Contains(ms, "To: \"Toni Receiver\" <receiver@example.com>") {
		t.Errorf("writeMsg failed. Unable to find receiver")
	}

	boundary := ms[strings.LastIndex(ms, "--")-60 : strings.LastIndex(ms, "--")]
	if !strings.Contains(ms, fmt.Sprintf("Content-Type: multipart/signed; protocol=\"application/pkcs7-signature\"; micalg=sha-256;\r\n boundary=%s", boundary)) {
		t.Errorf("writeMsg failed. Unable to find Content-Type")
=======
func TestMsgWriter_sanitizeFilename(t *testing.T) {
	tests := []struct {
		given string
		want  string
	}{
		{"test.txt", "test.txt"},
		{"test file.txt", "test file.txt"},
		{"test\\ file.txt", "test_ file.txt"},
		{`"test" file.txt`, "_test_ file.txt"},
		{`test	file	.txt`, "test_file_.txt"},
		{"test\r\nfile.txt", "test__file.txt"},
		{"test\x22file.txt", "test_file.txt"},
		{"test\x2ffile.txt", "test_file.txt"},
		{"test\x3afile.txt", "test_file.txt"},
		{"test\x3cfile.txt", "test_file.txt"},
		{"test\x3efile.txt", "test_file.txt"},
		{"test\x3ffile.txt", "test_file.txt"},
		{"test\x5cfile.txt", "test_file.txt"},
		{"test\x7cfile.txt", "test_file.txt"},
		{"test\x7ffile.txt", "test_file.txt"},
	}
	for _, tt := range tests {
		t.Run(tt.given+"=>"+tt.want, func(t *testing.T) {
			if got := sanitizeFilename(tt.given); got != tt.want {
				t.Errorf("sanitizeFilename failed, expected: %q, got: %q", tt.want, got)
			}
		})
>>>>>>> 8646857f
	}
}<|MERGE_RESOLUTION|>--- conflicted
+++ resolved
@@ -679,7 +679,7 @@
 		buffer := bytes.NewBuffer(nil)
 		msgwriter.writer = buffer
 		message := testMessage(t)
-		msgwriter.writeBody(message.parts[0].writeFunc, NoEncoding, false)
+		msgwriter.writeBody(message.parts[0].writeFunc, NoEncoding)
 		if msgwriter.err != nil {
 			t.Errorf("writeBody failed to write: %s", msgwriter.err)
 		}
@@ -687,7 +687,7 @@
 	t.Run("writeBody on NoEncoding fails on write", func(t *testing.T) {
 		msgwriter.writer = failReadWriteSeekCloser{}
 		message := testMessage(t)
-		msgwriter.writeBody(message.parts[0].writeFunc, NoEncoding, false)
+		msgwriter.writeBody(message.parts[0].writeFunc, NoEncoding)
 		if msgwriter.err == nil {
 			t.Errorf("writeBody succeeded, expected error")
 		}
@@ -701,7 +701,7 @@
 		writeFunc := func(io.Writer) (int64, error) {
 			return 0, errors.New("intentional write failure")
 		}
-		msgwriter.writeBody(writeFunc, NoEncoding, false)
+		msgwriter.writeBody(writeFunc, NoEncoding)
 		if msgwriter.err == nil {
 			t.Errorf("writeBody succeeded, expected error")
 		}
@@ -712,7 +712,7 @@
 	t.Run("writeBody Quoted-Printable fails on write", func(t *testing.T) {
 		msgwriter.writer = failReadWriteSeekCloser{}
 		message := testMessage(t)
-		msgwriter.writeBody(message.parts[0].writeFunc, EncodingQP, false)
+		msgwriter.writeBody(message.parts[0].writeFunc, EncodingQP)
 		if msgwriter.err == nil {
 			t.Errorf("writeBody succeeded, expected error")
 		}
@@ -736,44 +736,6 @@
 	})
 }
 
-<<<<<<< HEAD
-// TestMsgWriter_writeMsg_SMime tests the writeMsg method of the msgWriter with S/MIME types set
-func TestMsgWriter_writeMsg_SMime(t *testing.T) {
-	privateKey, certificate, intermediateCertificate, err := getDummyRSACryptoMaterial()
-	if err != nil {
-		t.Errorf("failed to laod dummy crypto material. Cause: %v", err)
-	}
-
-	m := NewMsg()
-	if err := m.SignWithSMimeRSA(privateKey, certificate, intermediateCertificate); err != nil {
-		t.Errorf("failed to init smime configuration")
-	}
-	_ = m.From(`"Toni Tester" <test@example.com>`)
-	_ = m.To(`"Toni Receiver" <receiver@example.com>`)
-	m.Subject("This is a subject")
-	m.SetBodyString(TypeTextPlain, "This is the body")
-	buf := bytes.Buffer{}
-	mw := &msgWriter{writer: &buf, charset: CharsetUTF8, encoder: mime.QEncoding}
-	mw.writeMsg(m)
-	ms := buf.String()
-
-	if !strings.Contains(ms, "MIME-Version: 1.0") {
-		t.Errorf("writeMsg failed. Unable to find MIME-Version")
-	}
-	if !strings.Contains(ms, "Subject: This is a subject") {
-		t.Errorf("writeMsg failed. Unable to find subject")
-	}
-	if !strings.Contains(ms, "From: \"Toni Tester\" <test@example.com>") {
-		t.Errorf("writeMsg failed. Unable to find transmitter")
-	}
-	if !strings.Contains(ms, "To: \"Toni Receiver\" <receiver@example.com>") {
-		t.Errorf("writeMsg failed. Unable to find receiver")
-	}
-
-	boundary := ms[strings.LastIndex(ms, "--")-60 : strings.LastIndex(ms, "--")]
-	if !strings.Contains(ms, fmt.Sprintf("Content-Type: multipart/signed; protocol=\"application/pkcs7-signature\"; micalg=sha-256;\r\n boundary=%s", boundary)) {
-		t.Errorf("writeMsg failed. Unable to find Content-Type")
-=======
 func TestMsgWriter_sanitizeFilename(t *testing.T) {
 	tests := []struct {
 		given string
@@ -801,6 +763,45 @@
 				t.Errorf("sanitizeFilename failed, expected: %q, got: %q", tt.want, got)
 			}
 		})
->>>>>>> 8646857f
-	}
-}+	}
+}
+
+// TestMsgWriter_writeMsg_SMime tests the writeMsg method of the msgWriter with S/MIME types set
+func TestMsgWriter_writeMsg_SMime(t *testing.T) {
+	privateKey, certificate, intermediateCertificate, err := getDummyRSACryptoMaterial()
+	if err != nil {
+		t.Errorf("failed to laod dummy crypto material. Cause: %v", err)
+	}
+
+	m := NewMsg()
+	if err := m.SignWithSMimeRSA(privateKey, certificate, intermediateCertificate); err != nil {
+		t.Errorf("failed to init smime configuration")
+	}
+	_ = m.From(`"Toni Tester" <test@example.com>`)
+	_ = m.To(`"Toni Receiver" <receiver@example.com>`)
+	m.Subject("This is a subject")
+	m.SetBodyString(TypeTextPlain, "This is the body")
+	buf := bytes.Buffer{}
+	mw := &msgWriter{writer: &buf, charset: CharsetUTF8, encoder: mime.QEncoding}
+	mw.writeMsg(m)
+	ms := buf.String()
+
+	if !strings.Contains(ms, "MIME-Version: 1.0") {
+		t.Errorf("writeMsg failed. Unable to find MIME-Version")
+	}
+	if !strings.Contains(ms, "Subject: This is a subject") {
+		t.Errorf("writeMsg failed. Unable to find subject")
+	}
+	if !strings.Contains(ms, "From: \"Toni Tester\" <test@example.com>") {
+		t.Errorf("writeMsg failed. Unable to find transmitter")
+	}
+	if !strings.Contains(ms, "To: \"Toni Receiver\" <receiver@example.com>") {
+		t.Errorf("writeMsg failed. Unable to find receiver")
+	}
+
+	boundary := ms[strings.LastIndex(ms, "--")-60 : strings.LastIndex(ms, "--")]
+	if !strings.Contains(ms, fmt.Sprintf("Content-Type: multipart/signed; protocol=\"application/pkcs7-signature\"; micalg=sha-256;\r\n boundary=%s", boundary)) {
+		t.Errorf("writeMsg failed. Unable to find Content-Type")
+	}
+}
+
