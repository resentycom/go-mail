--- conflicted
+++ resolved
@@ -616,7 +616,65 @@
 		charset: CharsetUTF8,
 		encoder: getEncoder(EncodingQP),
 	}
-<<<<<<< HEAD
+	t.Run("writeBody on NoEncoding", func(t *testing.T) {
+		buffer := bytes.NewBuffer(nil)
+		msgwriter.writer = buffer
+		message := testMessage(t)
+		msgwriter.writeBody(message.parts[0].writeFunc, NoEncoding)
+		if msgwriter.err != nil {
+			t.Errorf("writeBody failed to write: %s", msgwriter.err)
+		}
+	})
+	t.Run("writeBody on NoEncoding fails on write", func(t *testing.T) {
+		msgwriter.writer = failReadWriteSeekCloser{}
+		message := testMessage(t)
+		msgwriter.writeBody(message.parts[0].writeFunc, NoEncoding)
+		if msgwriter.err == nil {
+			t.Errorf("writeBody succeeded, expected error")
+		}
+		if !strings.EqualFold(msgwriter.err.Error(), "bodyWriter io.Copy: intentional write failure") {
+			t.Errorf("expected error: bodyWriter io.Copy: intentional write failure, got: %s", msgwriter.err)
+		}
+	})
+	t.Run("writeBody on NoEncoding fails on writeFunc", func(t *testing.T) {
+		buffer := bytes.NewBuffer(nil)
+		msgwriter.writer = buffer
+		writeFunc := func(io.Writer) (int64, error) {
+			return 0, errors.New("intentional write failure")
+		}
+		msgwriter.writeBody(writeFunc, NoEncoding)
+		if msgwriter.err == nil {
+			t.Errorf("writeBody succeeded, expected error")
+		}
+		if !strings.EqualFold(msgwriter.err.Error(), "bodyWriter function: intentional write failure") {
+			t.Errorf("expected error: bodyWriter function: intentional write failure, got: %s", msgwriter.err)
+		}
+	})
+	t.Run("writeBody Quoted-Printable fails on write", func(t *testing.T) {
+		msgwriter.writer = failReadWriteSeekCloser{}
+		message := testMessage(t)
+		msgwriter.writeBody(message.parts[0].writeFunc, EncodingQP)
+		if msgwriter.err == nil {
+			t.Errorf("writeBody succeeded, expected error")
+		}
+		if !strings.EqualFold(msgwriter.err.Error(), "bodyWriter function: intentional write failure") {
+			t.Errorf("expected error: bodyWriter function: intentional write failure, got: %s", msgwriter.err)
+		}
+	})
+	t.Run("writeBody Quoted-Printable fails on writeFunc", func(t *testing.T) {
+		buffer := bytes.NewBuffer(nil)
+		msgwriter.writer = buffer
+		writeFunc := func(io.Writer) (int64, error) {
+			return 0, errors.New("intentional write failure")
+		}
+		msgwriter.writeBody(writeFunc, EncodingQP)
+		if msgwriter.err == nil {
+			t.Errorf("writeBody succeeded, expected error")
+		}
+		if !strings.EqualFold(msgwriter.err.Error(), "bodyWriter function: intentional write failure") {
+			t.Errorf("expected error: bodyWriter function: intentional write failure, got: %s", msgwriter.err)
+		}
+	})
 }
 
 // TestMsgWriter_writeMsg_SMime tests the writeMsg method of the msgWriter with S/MIME types set
@@ -656,65 +714,4 @@
 	if !strings.Contains(ms, fmt.Sprintf("Content-Type: multipart/signed; protocol=\"application/pkcs7-signature\"; micalg=sha-256;\r\n boundary=%s", boundary)) {
 		t.Errorf("writeMsg failed. Unable to find Content-Type")
 	}
-=======
-	t.Run("writeBody on NoEncoding", func(t *testing.T) {
-		buffer := bytes.NewBuffer(nil)
-		msgwriter.writer = buffer
-		message := testMessage(t)
-		msgwriter.writeBody(message.parts[0].writeFunc, NoEncoding)
-		if msgwriter.err != nil {
-			t.Errorf("writeBody failed to write: %s", msgwriter.err)
-		}
-	})
-	t.Run("writeBody on NoEncoding fails on write", func(t *testing.T) {
-		msgwriter.writer = failReadWriteSeekCloser{}
-		message := testMessage(t)
-		msgwriter.writeBody(message.parts[0].writeFunc, NoEncoding)
-		if msgwriter.err == nil {
-			t.Errorf("writeBody succeeded, expected error")
-		}
-		if !strings.EqualFold(msgwriter.err.Error(), "bodyWriter io.Copy: intentional write failure") {
-			t.Errorf("expected error: bodyWriter io.Copy: intentional write failure, got: %s", msgwriter.err)
-		}
-	})
-	t.Run("writeBody on NoEncoding fails on writeFunc", func(t *testing.T) {
-		buffer := bytes.NewBuffer(nil)
-		msgwriter.writer = buffer
-		writeFunc := func(io.Writer) (int64, error) {
-			return 0, errors.New("intentional write failure")
-		}
-		msgwriter.writeBody(writeFunc, NoEncoding)
-		if msgwriter.err == nil {
-			t.Errorf("writeBody succeeded, expected error")
-		}
-		if !strings.EqualFold(msgwriter.err.Error(), "bodyWriter function: intentional write failure") {
-			t.Errorf("expected error: bodyWriter function: intentional write failure, got: %s", msgwriter.err)
-		}
-	})
-	t.Run("writeBody Quoted-Printable fails on write", func(t *testing.T) {
-		msgwriter.writer = failReadWriteSeekCloser{}
-		message := testMessage(t)
-		msgwriter.writeBody(message.parts[0].writeFunc, EncodingQP)
-		if msgwriter.err == nil {
-			t.Errorf("writeBody succeeded, expected error")
-		}
-		if !strings.EqualFold(msgwriter.err.Error(), "bodyWriter function: intentional write failure") {
-			t.Errorf("expected error: bodyWriter function: intentional write failure, got: %s", msgwriter.err)
-		}
-	})
-	t.Run("writeBody Quoted-Printable fails on writeFunc", func(t *testing.T) {
-		buffer := bytes.NewBuffer(nil)
-		msgwriter.writer = buffer
-		writeFunc := func(io.Writer) (int64, error) {
-			return 0, errors.New("intentional write failure")
-		}
-		msgwriter.writeBody(writeFunc, EncodingQP)
-		if msgwriter.err == nil {
-			t.Errorf("writeBody succeeded, expected error")
-		}
-		if !strings.EqualFold(msgwriter.err.Error(), "bodyWriter function: intentional write failure") {
-			t.Errorf("expected error: bodyWriter function: intentional write failure, got: %s", msgwriter.err)
-		}
-	})
->>>>>>> d7e0b485
 }